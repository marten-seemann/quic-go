package quic

import (
	"net"

	"github.com/lucas-clemente/quic-go/crypto"
	"github.com/lucas-clemente/quic-go/handshake"
	"github.com/lucas-clemente/quic-go/protocol"
	"github.com/lucas-clemente/quic-go/testdata"

	. "github.com/onsi/ginkgo"
	. "github.com/onsi/gomega"
)

type mockSession struct {
	connectionID protocol.ConnectionID
	packetCount  int
	closed       bool
}

func (s *mockSession) handlePacket(addr interface{}, hdr *publicHeader, data []byte) {
	s.packetCount++
}

func (s *mockSession) run()              {}
func (s *mockSession) Close(error) error { s.closed = true; return nil }

func newMockSession(conn connection, v protocol.VersionNumber, connectionID protocol.ConnectionID, sCfg *handshake.ServerConfig, streamCallback StreamCallback, closeCallback closeCallback) (packetHandler, error) {
	return &mockSession{
		connectionID: connectionID,
	}, nil
}

var _ = Describe("Server", func() {
	Describe("with mock session", func() {
		var (
			server *Server
		)

		BeforeEach(func() {
			server = &Server{
				sessions:   map[protocol.ConnectionID]packetHandler{},
				newSession: newMockSession,
			}
		})

		It("composes version negotiation packets", func() {
			expected := append(
				[]byte{0x01 | 0x08 | 0x04, 0x1, 0x0, 0x0, 0x0, 0x0, 0x0, 0x0, 0x0},
				protocol.SupportedVersionsAsTags...,
			)
			Expect(composeVersionNegotiation(1)).To(Equal(expected))
		})

		It("creates new sessions", func() {
			err := server.handlePacket(nil, nil, []byte{0x08, 0xf6, 0x19, 0x86, 0x66, 0x9b, 0x9f, 0xfa, 0x4c, 0x01})
			Expect(err).ToNot(HaveOccurred())
			Expect(server.sessions).To(HaveLen(1))
			Expect(server.sessions[0x4cfa9f9b668619f6].(*mockSession).connectionID).To(Equal(protocol.ConnectionID(0x4cfa9f9b668619f6)))
			Expect(server.sessions[0x4cfa9f9b668619f6].(*mockSession).packetCount).To(Equal(1))
		})

		It("assigns packets to existing sessions", func() {
			err := server.handlePacket(nil, nil, []byte{0x08, 0xf6, 0x19, 0x86, 0x66, 0x9b, 0x9f, 0xfa, 0x4c, 0x01})
			Expect(err).ToNot(HaveOccurred())
			err = server.handlePacket(nil, nil, []byte{0x08, 0xf6, 0x19, 0x86, 0x66, 0x9b, 0x9f, 0xfa, 0x4c, 0x01})
			Expect(err).ToNot(HaveOccurred())
			Expect(server.sessions).To(HaveLen(1))
			Expect(server.sessions[0x4cfa9f9b668619f6].(*mockSession).connectionID).To(Equal(protocol.ConnectionID(0x4cfa9f9b668619f6)))
			Expect(server.sessions[0x4cfa9f9b668619f6].(*mockSession).packetCount).To(Equal(2))
		})

		It("closes and deletes sessions", func() {
			pheader := []byte{0x09, 0xf6, 0x19, 0x86, 0x66, 0x9b, 0x9f, 0xfa, 0x4c, 0x51, 0x30, 0x33, 0x32, 0x01}
			err := server.handlePacket(nil, nil, append(pheader, (&crypto.NullAEAD{}).Seal(0, pheader, nil)...))
			Expect(err).ToNot(HaveOccurred())
			Expect(server.sessions).To(HaveLen(1))
			server.closeCallback(0x4cfa9f9b668619f6)
			// The server should now have closed the session, leaving a nil value in the sessions map
			Expect(server.sessions).To(HaveLen(1))
			Expect(server.sessions[0x4cfa9f9b668619f6]).To(BeNil())
		})

		It("closes sessions when Close is called", func() {
			session := &mockSession{}
			server.sessions[1] = session
			err := server.Close()
			Expect(err).NotTo(HaveOccurred())
			Expect(session.closed).To(BeTrue())
		})
	})

	It("setups and responds with version negotiation", func(done Done) {
		addr, err := net.ResolveUDPAddr("udp", "127.0.0.1:0")
		Expect(err).ToNot(HaveOccurred())

		server, err := NewServer("", testdata.GetTLSConfig(), nil)
		Expect(err).ToNot(HaveOccurred())

		serverConn, err := net.ListenUDP("udp", addr)
		Expect(err).NotTo(HaveOccurred())

		addr = serverConn.LocalAddr().(*net.UDPAddr)

		go func() {
			defer GinkgoRecover()
			err := server.Serve(serverConn)
			Expect(err).ToNot(HaveOccurred())
			close(done)
		}()

<<<<<<< HEAD
		// without this, the test randomly fails on Windows
		time.Sleep(5 * time.Millisecond)

		addr, err := net.ResolveUDPAddr("udp", "127.0.0.1:13370")
		Expect(err).ToNot(HaveOccurred())
		conn, err := net.DialUDP("udp", nil, addr)
=======
		clientConn, err := net.DialUDP("udp", nil, addr)
>>>>>>> c4c7b782
		Expect(err).ToNot(HaveOccurred())

		_, err = clientConn.Write([]byte{0x09, 0x01, 0, 0, 0, 0, 0, 0, 0, 0x01, 0x01, 'Q', '0', '0', '0', 0x01})
		Expect(err).NotTo(HaveOccurred())
		data := make([]byte, 1000)
		var n int
		n, _, err = clientConn.ReadFromUDP(data)
		Expect(err).NotTo(HaveOccurred())
		data = data[:n]
		expected := append(
			[]byte{0xd, 0x1, 0x0, 0x0, 0x0, 0x0, 0x0, 0x0, 0x0},
			protocol.SupportedVersionsAsTags...,
		)
		Expect(data).To(Equal(expected))

		err = server.Close()
		Expect(err).ToNot(HaveOccurred())
<<<<<<< HEAD
	}, 3)

	It("setups and responds with error on invalid frame", func(done Done) {
		server, err := NewServer("127.0.0.1:13371", testdata.GetTLSConfig(), nil)
=======
	})

	It("setups and responds with error on invalid frame", func(done Done) {
		addr, err := net.ResolveUDPAddr("udp", "127.0.0.1:0")
		Expect(err).ToNot(HaveOccurred())

		server, err := NewServer("", testdata.GetTLSConfig(), nil)
>>>>>>> c4c7b782
		Expect(err).ToNot(HaveOccurred())

		serverConn, err := net.ListenUDP("udp", addr)
		Expect(err).NotTo(HaveOccurred())

		addr = serverConn.LocalAddr().(*net.UDPAddr)

		go func() {
			defer GinkgoRecover()
			err := server.Serve(serverConn)
			Expect(err).ToNot(HaveOccurred())
			close(done)
		}()

<<<<<<< HEAD
		// without this, the test randomly fails on Windows
		time.Sleep(5 * time.Millisecond)

		addr, err := net.ResolveUDPAddr("udp", "127.0.0.1:13371")
		Expect(err).ToNot(HaveOccurred())
		conn, err := net.DialUDP("udp", nil, addr)
=======
		clientConn, err := net.DialUDP("udp", nil, addr)
>>>>>>> c4c7b782
		Expect(err).ToNot(HaveOccurred())

		_, err = clientConn.Write([]byte{0x09, 0x01, 0, 0, 0, 0, 0, 0, 0, 0x01, 0x01, 'Q', '0', '0', '0', 0x01, 0x00})
		Expect(err).NotTo(HaveOccurred())
		data := make([]byte, 1000)
		var n int
		n, _, err = clientConn.ReadFromUDP(data)
		Expect(err).NotTo(HaveOccurred())
		Expect(n).ToNot(BeZero())

		err = server.Close()
		Expect(err).ToNot(HaveOccurred())
	})
})<|MERGE_RESOLUTION|>--- conflicted
+++ resolved
@@ -109,16 +109,7 @@
 			close(done)
 		}()
 
-<<<<<<< HEAD
-		// without this, the test randomly fails on Windows
-		time.Sleep(5 * time.Millisecond)
-
-		addr, err := net.ResolveUDPAddr("udp", "127.0.0.1:13370")
-		Expect(err).ToNot(HaveOccurred())
-		conn, err := net.DialUDP("udp", nil, addr)
-=======
 		clientConn, err := net.DialUDP("udp", nil, addr)
->>>>>>> c4c7b782
 		Expect(err).ToNot(HaveOccurred())
 
 		_, err = clientConn.Write([]byte{0x09, 0x01, 0, 0, 0, 0, 0, 0, 0, 0x01, 0x01, 'Q', '0', '0', '0', 0x01})
@@ -136,12 +127,6 @@
 
 		err = server.Close()
 		Expect(err).ToNot(HaveOccurred())
-<<<<<<< HEAD
-	}, 3)
-
-	It("setups and responds with error on invalid frame", func(done Done) {
-		server, err := NewServer("127.0.0.1:13371", testdata.GetTLSConfig(), nil)
-=======
 	})
 
 	It("setups and responds with error on invalid frame", func(done Done) {
@@ -149,7 +134,6 @@
 		Expect(err).ToNot(HaveOccurred())
 
 		server, err := NewServer("", testdata.GetTLSConfig(), nil)
->>>>>>> c4c7b782
 		Expect(err).ToNot(HaveOccurred())
 
 		serverConn, err := net.ListenUDP("udp", addr)
@@ -164,16 +148,7 @@
 			close(done)
 		}()
 
-<<<<<<< HEAD
-		// without this, the test randomly fails on Windows
-		time.Sleep(5 * time.Millisecond)
-
-		addr, err := net.ResolveUDPAddr("udp", "127.0.0.1:13371")
-		Expect(err).ToNot(HaveOccurred())
-		conn, err := net.DialUDP("udp", nil, addr)
-=======
 		clientConn, err := net.DialUDP("udp", nil, addr)
->>>>>>> c4c7b782
 		Expect(err).ToNot(HaveOccurred())
 
 		_, err = clientConn.Write([]byte{0x09, 0x01, 0, 0, 0, 0, 0, 0, 0, 0x01, 0x01, 'Q', '0', '0', '0', 0x01, 0x00})
