sudo: required

language: go
<<<<<<< HEAD
=======

services:
  - docker

>>>>>>> c4c7b782
go:
  - 1.6
  - 1.7beta1

# first part of the GOARCH workaround
# setting the GOARCH directly doesn't work, since the value will be overwritten later
# so set it to a temporary environment variable first
env:
  - GIMME_OS=linux GIMME_ARCH=amd64
  # - GIMME_OS=linux GIMME_ARCH=386

# second part of the GOARCH workaround
# now actually set the GOARCH env variable to the value of the temporary variable set earlier
before_install:
  # - export GOARCH=$TRAVIS_GOARCH
  - go get golang.org/x/tools/cmd/cover
  - go get github.com/onsi/ginkgo/ginkgo
  - go get github.com/onsi/gomega
  - go env # for debugging

install:
  - go get github.com/gordonklaus/ineffassign

script:
  - go get -t ./...
  # - ineffassign .
  - ginkgo -cover -r

after_success:
  - cat quic-go.coverprofile > coverage.txt
  - cat */*.coverprofile >> coverage.txt
  - bash <(curl -s https://codecov.io/bash) -f coverage.txt<|MERGE_RESOLUTION|>--- conflicted
+++ resolved
@@ -1,13 +1,10 @@
+language: go
+
 sudo: required
-
-language: go
-<<<<<<< HEAD
-=======
 
 services:
   - docker
 
->>>>>>> c4c7b782
 go:
   - 1.6
   - 1.7beta1
