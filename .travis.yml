language: go

sudo: required

services:
  - docker

go:
  - 1.6
  - 1.7beta1

# first part of the GOARCH workaround
# setting the GOARCH directly doesn't work, since the value will be overwritten later
# so set it to a temporary environment variable first
env:
  - GIMME_OS=linux GIMME_ARCH=amd64
  # - GIMME_OS=linux GIMME_ARCH=386

# second part of the GOARCH workaround
# now actually set the GOARCH env variable to the value of the temporary variable set earlier
before_install:
<<<<<<< HEAD
  # - export GOARCH=$TRAVIS_GOARCH
  - go get golang.org/x/tools/cmd/cover
  - go get github.com/onsi/ginkgo/ginkgo
  - go get github.com/onsi/gomega
  - go env # for debugging

install:
  - go get github.com/gordonklaus/ineffassign

script:
  - go get -t ./...
  # - ineffassign .
  - ginkgo -cover -r -skipPackage integrationtests
=======
  - go get golang.org/x/tools/cmd/cover
  - go get github.com/onsi/ginkgo/ginkgo
  - go get github.com/onsi/gomega
  - export GOARCH=$TRAVIS_GOARCH
  - go env # for debugging

script:
  - go get -t ./...
  - ginkgo -r --cover --randomizeAllSpecs --randomizeSuites --trace --progress
>>>>>>> 4ed034fe

after_success:
  - cat quic-go.coverprofile > coverage.txt
  - cat */*.coverprofile >> coverage.txt
  - bash <(curl -s https://codecov.io/bash) -f coverage.txt<|MERGE_RESOLUTION|>--- conflicted
+++ resolved
@@ -1,6 +1,6 @@
+sudo: required
+
 language: go
-
-sudo: required
 
 services:
   - docker
@@ -13,27 +13,12 @@
 # setting the GOARCH directly doesn't work, since the value will be overwritten later
 # so set it to a temporary environment variable first
 env:
-  - GIMME_OS=linux GIMME_ARCH=amd64
-  # - GIMME_OS=linux GIMME_ARCH=386
+  - TRAVIS_GOARCH=amd64
+  - TRAVIS_GOARCH=386
 
 # second part of the GOARCH workaround
 # now actually set the GOARCH env variable to the value of the temporary variable set earlier
 before_install:
-<<<<<<< HEAD
-  # - export GOARCH=$TRAVIS_GOARCH
-  - go get golang.org/x/tools/cmd/cover
-  - go get github.com/onsi/ginkgo/ginkgo
-  - go get github.com/onsi/gomega
-  - go env # for debugging
-
-install:
-  - go get github.com/gordonklaus/ineffassign
-
-script:
-  - go get -t ./...
-  # - ineffassign .
-  - ginkgo -cover -r -skipPackage integrationtests
-=======
   - go get golang.org/x/tools/cmd/cover
   - go get github.com/onsi/ginkgo/ginkgo
   - go get github.com/onsi/gomega
@@ -43,7 +28,6 @@
 script:
   - go get -t ./...
   - ginkgo -r --cover --randomizeAllSpecs --randomizeSuites --trace --progress
->>>>>>> 4ed034fe
 
 after_success:
   - cat quic-go.coverprofile > coverage.txt
