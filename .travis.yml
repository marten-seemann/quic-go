--- conflicted
+++ resolved
@@ -14,15 +14,9 @@
 # so set it to a temporary environment variable first
 env:
   - TRAVIS_GOARCH=amd64 TESTMODE=unit
-<<<<<<< HEAD
-  - TRAVIS_GOARCH=amd64 TESTMODE=integration REPITITIONS=10
-  - TRAVIS_GOARCH=386 TESTMODE=unit
-  - TRAVIS_GOARCH=386 TESTMODE=integration REPITITIONS=10
-=======
   - TRAVIS_GOARCH=amd64 TESTMODE=integration
   - TRAVIS_GOARCH=386 TESTMODE=unit
   - TRAVIS_GOARCH=386 TESTMODE=integration
->>>>>>> 0f9e15e2
 
 # second part of the GOARCH workaround
 # now actually set the GOARCH env variable to the value of the temporary variable set earlier
