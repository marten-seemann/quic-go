language: go

os:
#  - osx
  - linux

go:
  - 1.6
  - 1.7beta1

<<<<<<< HEAD
env:
  - GOARCH=amd64
  - GOARCH=386
  - GOARCH=x86
=======
# first part of the GOARCH workaround
# setting the GOARCH directly doesn't work, since the value will be overwritten later
# so set it to a temporary environment variable first
env:
  - TRAVIS_GOARCH=amd64
  - TRAVIS_GOARCH=386

# second part of the GOARCH workaround
# now actually set the GOARCH env variable to the value of the temporary variable set earlier
before_install:
  - export GOARCH=$TRAVIS_GOARCH
  - go env # for debugging
>>>>>>> 45554e67
<|MERGE_RESOLUTION|>--- conflicted
+++ resolved
@@ -1,19 +1,9 @@
 language: go
-
-os:
-#  - osx
-  - linux
 
 go:
   - 1.6
   - 1.7beta1
 
-<<<<<<< HEAD
-env:
-  - GOARCH=amd64
-  - GOARCH=386
-  - GOARCH=x86
-=======
 # first part of the GOARCH workaround
 # setting the GOARCH directly doesn't work, since the value will be overwritten later
 # so set it to a temporary environment variable first
@@ -25,5 +15,4 @@
 # now actually set the GOARCH env variable to the value of the temporary variable set earlier
 before_install:
   - export GOARCH=$TRAVIS_GOARCH
-  - go env # for debugging
->>>>>>> 45554e67
+  - go env # for debugging